--- conflicted
+++ resolved
@@ -35,13 +35,5 @@
 argschema = "*"
 xmljson= "*"
 xarray= "*"
-<<<<<<< HEAD
 scikit-learn = "*"
 h5py = "*"
-
-
-[requires]
-python_version = "3.6"
-=======
-scikit-learn = "*"
->>>>>>> 52dba701
